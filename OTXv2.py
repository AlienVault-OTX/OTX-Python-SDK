--- conflicted
+++ resolved
@@ -338,14 +338,10 @@
         if author_name is not None:
             args['author_name'] = author_name
 
-<<<<<<< HEAD
         return self.walkapi(
             self.create_url(SUBSCRIBED, **args), iter=iter,
             max_page=max_page, max_items=max_items
         )
-=======
-        return self.walkapi(self.create_url(SUBSCRIBED, **args), iter=iter, max_page=max_page, max_items=max_items)
->>>>>>> fa0c6c02
 
     def getall_iter(self, author_name=None, modified_since=None, limit=20, max_page=None, max_items=None):
         """
@@ -356,14 +352,10 @@
         :param max_page: if set, limits number of pages returned to 'max_page'
         :return: the consolidated set of pulses for the user
         """
-<<<<<<< HEAD
         return self.getall(
             modified_since=modified_since, author_name=author_name, limit=limit,
             max_page=max_page, max_items=max_items, iter=True,
         )
-=======
-        return self.getall(modified_since=modified_since, author_name=author_name, limit=limit, max_page=max_page, max_items=max_items, iter=True)
->>>>>>> fa0c6c02
 
     def getsince(self, timestamp, limit=20, max_page=None, max_items=None):
         """
@@ -655,21 +647,13 @@
             if do_close:
                 file_handle.close()
 
-<<<<<<< HEAD
-    def submitted_files(self, limit=50, first_page=1, max_page=None, max_items=None):
-=======
-    def submitted_files(self, hashes=None, limit=20, first_page=1, max_page=None):
->>>>>>> fa0c6c02
+    def submitted_files(self, limit=50, hashes=None, first_page=1, max_page=None, max_items=None):
         """
         Get status of submitted files
         :param hashes: list of sha256 hashes to check the results of (optional)
         :return: list of dicts, each dict describing the status of one file
         """
         return self.walkapi(
-<<<<<<< HEAD
-            self.create_url(SUBMITTED_FILES, page=first_page, limit=limit),
-            max_page=max_page, max_items=max_items
-=======
             self.create_url(SUBMITTED_FILES),
             max_page=max_page,
             method='POST',
@@ -678,7 +662,6 @@
                 'page': first_page,
                 'limit': limit,
             },
->>>>>>> fa0c6c02
         )
 
     def submit_url(self, url):
@@ -921,12 +904,6 @@
 
             if max_items and count > max_items:
                 break
-<<<<<<< HEAD
-=======
-
-    def getsince(self, timestamp, limit=20, max_page=None):
-        return self.getall(modified_since=timestamp, iter=False, limit=limit, max_page=max_page)
->>>>>>> fa0c6c02
 
     def getsince(self, timestamp, limit=20, max_page=None, max_items=None):
         return self.getall(modified_since=timestamp, iter=False, limit=limit, max_page=max_page, max_items=max_items)
